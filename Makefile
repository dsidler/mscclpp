--- conflicted
+++ resolved
@@ -110,11 +110,7 @@
 
 LDFLAGS := $(NVLDFLAGS) -libverbs -lnuma
 
-<<<<<<< HEAD
-LIBSRCS := $(addprefix src/,debug.cc utils.cc param.cc init.cc proxy.cc ib.cc)
-=======
-LIBSRCS := $(addprefix src/,debug.cc utils.cc param.cc gdr.cc init.cc proxy.cc ib.cc config.cc)
->>>>>>> 62279b00
+LIBSRCS := $(addprefix src/,debug.cc utils.cc param.cc init.cc proxy.cc ib.cc config.cc)
 LIBSRCS += $(addprefix src/bootstrap/,bootstrap.cc socket.cc)
 ifneq ($(NPKIT), 0)
 LIBSRCS += $(addprefix src/misc/,npkit.cc)
