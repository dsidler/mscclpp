--- conflicted
+++ resolved
@@ -137,29 +137,25 @@
       ;
   }
 
-<<<<<<< HEAD
   // Version that uses the SM directly to do the copy, instead of using the proxy thread like the functions above.
   __forceinline__ __device__ void putDirect(uint64_t dstDataOffset, uint64_t srcDataOffset, uint64_t dataSize,
-                                            uint32_t threadId, uint32_t numThreads)
-  {
+                                            uint32_t threadId, uint32_t numThreads) {
     uint64_t* src = (uint64_t*)((char*)localBuff + srcDataOffset);
     uint64_t* dst = (uint64_t*)((char*)remoteBuff + dstDataOffset);
     // assume the memory is aligned to 8 bytes
     size_t nElem =
-      dataSize % sizeof(uint64_t) ? (dataSize + sizeof(uint64_t)) / sizeof(uint64_t) : dataSize / sizeof(uint64_t);
+        dataSize % sizeof(uint64_t) ? (dataSize + sizeof(uint64_t)) / sizeof(uint64_t) : dataSize / sizeof(uint64_t);
     for (size_t i = threadId; i < nElem; i += numThreads) {
       dst[i] = src[i];
     }
   }
 
   __forceinline__ __device__ void putDirect(uint64_t dataOffset, uint64_t dataSize, uint32_t threadId,
-                                            uint32_t numThreads)
-  {
+                                            uint32_t numThreads) {
     putDirect(dataOffset, dataOffset, dataSize, threadId, numThreads);
   }
 
-  __forceinline__ __device__ void signalDirect()
-  {
+  __forceinline__ __device__ void signalDirect() {
     // This fence ensures that the writes from a preceding putDirect() are visible on the peer GPU before the
     // incremented epoch id is visible.
     __threadfence_system();
@@ -167,31 +163,19 @@
     *(volatile uint64_t*)&(remoteSignalEpochId->device) = localSignalEpochId->device;
   }
 
-  __forceinline__ __device__ void wait()
-  {
-=======
   __forceinline__ __device__ void wait() {
->>>>>>> 96a0c45f
     (*waitEpochId) += 1;
     while (*(volatile uint64_t*)&(localSignalEpochId->proxy) < (*waitEpochId))
       ;
   }
 
-<<<<<<< HEAD
-  __forceinline__ __device__ void waitDirect()
-  {
+  __forceinline__ __device__ void waitDirect() {
     (*waitEpochId) += 1;
     while (*(volatile uint64_t*)&(localSignalEpochId->device) < (*waitEpochId))
       ;
   }
 
-  __forceinline__ __device__ void epochIncrement()
-  {
-    *(volatile uint64_t*)&(localSignalEpochId->device) += 1;
-  }
-=======
   __forceinline__ __device__ void epochIncrement() { *(volatile uint64_t*)&(localSignalEpochId->device) += 1; }
->>>>>>> 96a0c45f
 
 #endif  // __CUDACC__
 
