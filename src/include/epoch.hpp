--- conflicted
+++ resolved
@@ -13,30 +13,15 @@
 
 class BaseEpoch
 {
-<<<<<<< HEAD
 private:
   std::shared_ptr<Connection> connection_;
   RegisteredMemory localEpochIdsRegMem_;
   NonblockingFuture<RegisteredMemory> remoteEpochIdsRegMem_;
+
 protected:
-=======
-#ifdef __CUDACC__
-  __forceinline__ __device__ void wait()
-  {
-    (*expectedInboundEpochId_) += 1;
-    while (*(volatile uint64_t*)&(epochIds_->inboundReplica_) < (*expectedInboundEpochId_))
-      ;
-  }
-
-  __forceinline__ __device__ void epochIncrement()
-  {
-    *(volatile uint64_t*)&(epochIds_->outbound_) += 1;
-  }
-#endif // __CUDACC__
-
->>>>>>> 8650dbaf
   EpochIds* epochIds_;
   uint64_t* expectedInboundEpochId_;
+
 public:
   BaseEpoch(std::shared_ptr<Connection> connection);
   void setup(Communicator& communicator);
@@ -52,21 +37,21 @@
   ~DeviceEpoch();
   void signal();
 
-<<<<<<< HEAD
   struct DeviceHandle
   {
-  #ifdef __CUDACC__
+#ifdef __CUDACC__
     __forceinline__ __device__ void wait()
     {
       (*expectedInboundEpochId) += 1;
-      while (*(volatile uint64_t*)&(epochIds->inboundReplica) < (*expectedInboundEpochId));
+      while (*(volatile uint64_t*)&(epochIds->inboundReplica) < (*expectedInboundEpochId))
+        ;
     }
 
     __forceinline__ __device__ void epochIncrement()
     {
       *(volatile uint64_t*)&(epochIds->outbound) += 1;
     }
-  #endif // __CUDACC__
+#endif // __CUDACC__
 
     EpochIds* epochIds;
     uint64_t* expectedInboundEpochId;
@@ -84,12 +69,6 @@
 
   void increamentAndSignal();
   void wait();
-=======
-  DeviceEpoch deviceEpoch()
-  {
-    return device_;
-  }
->>>>>>> 8650dbaf
 };
 
 } // namespace mscclpp
